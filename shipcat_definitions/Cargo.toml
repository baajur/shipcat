--- conflicted
+++ resolved
@@ -10,11 +10,7 @@
 name = "shipcat_definitions"
 description = "Definition for Manifest and Config for shipcat"
 readme = "README.md"
-<<<<<<< HEAD
-version = "0.77.0"
-=======
 version = "0.77.1"
->>>>>>> c134ba59
 categories = ["configuration"]
 keywords = ["kubernetes", "helm", "deployment", "standardisation", "validation"]
 license-file = "LICENSE"
